--- conflicted
+++ resolved
@@ -43,11 +43,7 @@
 
     @property
     def job_number(self):
-<<<<<<< HEAD
-        jobs = [x.name for x in self._basepath.iterdir()]
-=======
         jobs = sorted(x.name for x in self._basepath.iterdir())
->>>>>>> ace36ae1
         return jobs
 
     @property
@@ -149,24 +145,6 @@
         overall_fourier_list,
     ):  # *args):
         final_dict = {}
-<<<<<<< HEAD
-        for j in range(len(job_nums)):
-            micrographs_list = []
-            for i in range(len(ref_image_list)):
-                micrographs_list.append(
-                    [
-                        Class2DMicrograph(
-                            ref_image_list[i],
-                            class_dist_list[i],
-                            accuracy_rotation_list[i],
-                            accuracy_translation_list[i],
-                            estimated_res_list[i],
-                            overall_fourier_list[i],
-                        )
-                    ]
-                )
-            final_dict = {job_nums[j]: micrographs_list}
-=======
         for i in range(len(job_nums)):
             micrographs_list = []
             for j in range(len(ref_image_list[i])):
@@ -183,7 +161,6 @@
                     ]
                 )
             final_dict[job_nums[i]] = micrographs_list
->>>>>>> ace36ae1
         return final_dict
 
     def _count_all(self, list):
