from __future__ import annotations

import functools
import json
import logging
import math
import os
import pathlib
import queue
import re
import subprocess
import threading
import time
import traceback
from typing import Dict, List, Optional, Set, Tuple

import numpy as np
from gemmi import cif
from pipeliner.api.api_utils import (
    edit_jobstar,
    job_default_parameters_dict,
    write_default_jobstar,
)
from pipeliner.api.manage_project import PipelinerProject
from pipeliner.data_structure import (
    ABORT_FILE,
    FAIL_FILE,
    JOBSTATUS_FAIL,
    JOBSTATUS_RUN,
    SUCCESS_FILE,
)
from pipeliner.job_runner import JobRunner
from pipeliner.pipeliner_job import PipelinerJob
from pipeliner.project_graph import ProjectGraph
from pipeliner.utils import touch

from relion.cryolo_relion_it.cryolo_relion_it import RelionItOptions
from relion.pipeline.extra_options import generate_extra_options
from relion.pipeline.options import generate_pipeline_options

logger = logging.getLogger("relion.pipeline")


def wait_for_queued_job_completion(job: PipelinerJob, project_name: str = "default"):
    if job.joboptions.get("do_queue") and job.joboptions["do_queue"].get_boolean():
        output_path = pathlib.Path(job.output_dir)
        while not (output_path / SUCCESS_FILE).exists():
            failed = (output_path / FAIL_FILE).exists()
            aborted = (output_path / ABORT_FILE).exists()
            if failed:
                print(f"WARNING: queued job {output_path} failed")
                return
            if aborted:
                print(f"WARNING: queued job {output_path} was aborted")
                return
            time.sleep(10)
<<<<<<< HEAD
=======

        with ProjectGraph(name=project_name, read_only=False) as post_run_pipeline:
            job_runner = JobRunner(post_run_pipeline)
            try:
                job.post_run_actions()
                # re-add the process in case new nodes were added
                job_runner.add_job_to_pipeline(job, JOBSTATUS_RUN, True)

            except Exception as e:
                touch(output_path / FAIL_FILE)
                job_runner.add_job_to_pipeline(job, JOBSTATUS_FAIL, True)

                warn = (
                    f"WARNING: post_run_actions for {output_path} raised an error:\n"
                    f"{str(e)}\n{traceback.format_exc()}"
                )
                with open(output_path / "run.err", "a") as err_file:
                    err_file.write(f"\n{warn}")

            # create default displays for the job's nodes
            for node in job.input_nodes + job.output_nodes:
                node.write_default_result_file()
>>>>>>> 04102623


def _clear_queue(q: queue.Queue) -> List[str]:
    results = []
    while not q.empty():
        results.append(q.get())
    return results


class PipelineRunner:
    def __init__(
        self,
        projpath: pathlib.Path,
        stopfile: pathlib.Path,
        options: RelionItOptions,
        moviesdir: str = "Movies",
        movietype: str = "mrc",
        restarted: bool = False,
    ):
        self.path = projpath
        self._restarted = restarted
        self.movies_path = projpath / moviesdir
        self.movietype = movietype if not movietype[0] == "." else movietype[1:]
        self.project = PipelinerProject(make_new_project=True)
        self.stopfile = stopfile
        self.options = options
        self.pipeline_options: Dict[str, dict] = self._generate_pipeline_options()
        self.job_paths: Dict[str, pathlib.Path] = {}
        self.job_objects: Dict[str, PipelinerJob] = {}
        self.job_paths_batch: Dict[str, Dict[str, pathlib.Path]] = {}
        self.job_objects_batch: Dict[str, Dict[str, PipelinerJob]] = {}
        self._past_class_threshold = False
        self._queues: Dict[str, List[queue.Queue]] = {
            "class2D": [queue.Queue()],
            "class3D": [queue.Queue()],
            "ib_group": [queue.Queue()],
        }
        self._passes: List[Set[str]] = [set(), set()]
        self._num_seen_movies = 0
        self._lock = threading.RLock()
        self._extra_options = generate_extra_options
        if self.options.do_second_pass:
            for q in self._queues.values():
                q.append(queue.Queue())
        if restarted:
            self._load_job_paths()
        self._relion_python_exe = os.getenv("RELION_PYTHON_EXECUTABLE")

    def clear_relion_lock(self):
        lock_dir = self.path / ".relion_lock"
        if lock_dir.is_dir():
            for f in lock_dir.glob("*"):
                f.unlink()
            lock_dir.rmdir()

    def _load_job_paths(self):
        search_paths = [("Import", 0), ("MotionCorr", 0)]
        jobs = ["relion.import.movies"]
        if self.options.motioncor_do_own:
            jobs.append("relion.motioncorr.own")
        else:
            jobs.append("relion.motioncorr.motioncor2")
        ib_index = 0
        if self.options.do_icebreaker_job_group:
            search_paths.append(("IceBreaker", ib_index))
            ib_index += 1
            jobs.append("icebreaker.micrograph_analysis.micrographs")
        if self.options.do_icebreaker_job_flatten:
            search_paths.append(("IceBreaker", ib_index))
            ib_index += 1
            jobs.append("icebreaker.micrograph_analysis.enhancecontrast")
        if self.options.do_icebreaker_fivefig:
            search_paths.append(("IceBreaker", ib_index))
            ib_index += 1
            jobs.append("icebreaker.micrograph_analysis.summary")
        search_paths.append(("CtfFind", 0))
        jobs.append("relion.ctffind.ctffind4")

        if not self.options.stop_after_ctf_estimation:
            if self.options.autopick_do_cryolo:
                jobs.append("cryolo.autopick")
            elif self.options.autopick_do_LoG:
                jobs.append("relion.autopick.log")
            search_paths.extend([("AutoPick", 0), ("Extract", 0), ("Select", 0)])
            jobs.extend(["relion.extract", "relion.select.split"])

        for job, sp in zip(jobs, search_paths):
            job_paths = [p for p in (self.path / sp[0]).glob("*") if not p.is_symlink()]
            if not job_paths:
                continue
            ordered_paths = sorted(
                job_paths, key=lambda x: int(x.parts[-1].replace("job", ""))
            )
            self.job_paths[job] = ordered_paths[sp[1]].relative_to(self.path)

        if not self.options.stop_after_ctf_estimation:
            select_job = self.job_paths.get("relion.select.split")
            if not select_job:
                return
            if self.options.do_class2d_vdam:
                class2d_type = "relion.class2d.vdam"
            else:
                class2d_type = "relion.class2d.em"
            self.job_paths_batch[class2d_type] = {}
            self.job_paths_batch["relion.select.class2dauto"] = {}
            self.job_objects_batch[class2d_type] = {}
            self.job_objects_batch["relion.select.class2dauto"] = {}
            for p in (self.path / "Class2D").glob("*"):
                select_file = self._get_select_file(p)
                if select_file:
                    self.job_paths_batch[class2d_type][select_file] = p.relative_to(
                        self.path
                    )
            if self.options.do_icebreaker_group:
                self.job_paths_batch["icebreaker.micrograph_analysis.particles"] = {}
                self.job_objects_batch["icebreaker.micrograph_analysis.particles"] = {}
                for p in (self.path / "IceBreaker").glob("*"):
                    select_file = self._get_select_file(p, option_name="in_parts")
                    if select_file:
                        self.job_paths_batch[
                            "icebreaker.micrograph_analysis.particles"
                        ][select_file] = p.relative_to(self.path)
            if (self.path / "InitialModel").is_dir():
                self.job_paths["relion.initialmodel"] = list(
                    (self.path / "InitialModel").glob("*")
                )[0].relative_to(self.path)
            if (
                self.job_paths.get("cryolo.autopick")
                and (self.path / "AutoPick").is_dir()
                and self.options.estimate_particle_diameter
            ):
                # set the particle diameter from the cryolo job
                self._set_particle_diameter(self.job_paths["cryolo.autopick"])

    def _get_select_file(
        self, class_job_path: pathlib.Path, option_name: str = "fn_img"
    ) -> str:
        try:
            star_doc = cif.read_file(os.fspath(class_job_path / "job.star"))
            data = json.loads(star_doc.as_json())
            joboptions = {
                k: v
                for k, v in zip(
                    data["joboptions_values"]["_rlnjoboptionvariable"],
                    data["joboptions_values"]["_rlnjoboptionvalue"],
                )
            }
            return joboptions[option_name]
        except KeyError:
            return ""

    def _generate_pipeline_options(self):
        pipeline_jobs = {
            "relion.import.movies": "",
            "relion.motioncorr.motioncor2": "gpu",
            "relion.motioncorr.own": "cpu",
            "icebreaker.micrograph_analysis.micrographs": "cpu-smp",
            "icebreaker.micrograph_analysis.enhancecontrast": "cpu-smp",
            "icebreaker.micrograph_analysis.summary": "cpu-smp",
            "relion.ctffind.ctffind4": "cpu",
            "relion.autopick.log": "cpu",
            "relion.autopick.ref3d": "cpu",
            "cryolo.autopick": "gpu-smp",
            "relion.extract": "cpu",
            "relion.select.split": "",
            "icebreaker.micrograph_analysis.particles": "cpu-smp",
            "relion.class2d.em": "gpu",
            "relion.class2d.vdam": "gpu-smp",
            "relion.initialmodel": "gpu-smp",
            "relion.class3d": "gpu",
        }
        return generate_pipeline_options(self.options, pipeline_jobs)

    def _do_post_run_actions(self, job: PipelinerJob, project_name: str = "default"):
        # for when a job is submitted to the queue
        # post run actions are only run after the waiting is over
        if job.joboptions.get("do_queue") and job.joboptions["do_queue"].get_boolean():
            output_path = pathlib.Path(job.output_dir)
            try:
                job.post_run_actions()
                post_run_status = JOBSTATUS_RUN
            except Exception as e:
                touch(output_path / FAIL_FILE)
                post_run_status = JOBSTATUS_FAIL

                warn = (
                    f"WARNING: post_run_actions for {output_path} raised an error:\n"
                    f"{str(e)}\n{traceback.format_exc()}"
                )
                with open(output_path / "run.err", "a") as err_file:
                    err_file.write(f"\n{warn}")

            # create default displays for the job's nodes
            for node in job.input_nodes + job.output_nodes:
                node.write_default_result_file()

            if self._lock:
                with self._lock:
                    with ProjectGraph(
                        name=project_name, read_only=False
                    ) as post_run_pipeline:
                        job_runner = JobRunner(post_run_pipeline)
                        job_runner.add_job_to_pipeline(job, post_run_status, True)
            else:
                with ProjectGraph(
                    name=project_name, read_only=False
                ) as post_run_pipeline:
                    job_runner = JobRunner(post_run_pipeline)
                    job_runner.add_job_to_pipeline(job, post_run_status, True)

    def fresh_job(
        self,
        job: str,
        extra_params: Optional[dict] = None,
        wait: bool = True,
        lock: Optional[threading.RLock] = None,
        alias: str = "",
    ) -> (PipelinerJob, pathlib.Path):
        logger.info(f"Registering new job: {job}")
        write_default_jobstar(job)
        params = job_default_parameters_dict(job)
        params.update(self.pipeline_options.get(job, {}))
        if extra_params is not None:
            params.update(extra_params)
        _params = {k: str(v) for k, v in params.items() if not isinstance(v, bool)}

        def _b2s(bv: bool) -> str:
            if bv:
                return "Yes"
            return "No"

        _params.update({k: _b2s(v) for k, v in params.items() if isinstance(v, bool)})
        params = _params
        edit_jobstar(
            f"{job.replace('.', '_')}_job.star",
            params,
            f"{job.replace('.', '_')}_job.star",
        )
        if lock is None:
            job_object = self.project.run_job(
                f"{job.replace('.', '_')}_job.star",
                wait_for_queued=wait,
            )
            if alias:
                self.project.set_alias(job_object.output_dir, alias)
        else:
            with lock:
                job_object = self.project.run_job(
                    f"{job.replace('.', '_')}_job.star",
                    wait_for_queued=False,
                )
                if alias:
                    self.project.set_alias(job_object.output_dir, alias)
            wait_for_queued_job_completion(job_object)
<<<<<<< HEAD
            self._do_post_run_actions(job_object)
=======
>>>>>>> 04102623
        logger.info(f"New job registered: {job_object.output_dir}")
        return job_object, pathlib.Path(job_object.output_dir)

    def _get_split_files(self, select_job: pathlib.Path) -> List[str]:
        all_split_files = list(select_job.glob("*particles_split*.star"))
        if len(all_split_files) == 1:
            return [str(all_split_files[0])]
        # drop the most recent batch if there is more than one as it probably isn't complete
        def batch(fname: str) -> int:
            spfname = fname.split("particles_split")
            return int(spfname[-1].replace(".star", ""))

        with_batch_numbers = [(batch(str(f)), str(f)) for f in all_split_files]
        sorted_batch_numbers = sorted(with_batch_numbers, key=lambda x: x[0])
        # if there is more than one batch then we are past the threshold for a single batch
        if len(sorted_batch_numbers) > 1:
            self._past_class_threshold = True
        return [s[1] for s in sorted_batch_numbers[:-1]]

    def _get_num_movies(self, star_file: pathlib.Path) -> int:
        star_doc = cif.read_file(os.fspath(star_file))
        return len(list(star_doc[1].find_loop("_rlnMicrographName")))

    def _set_particle_diameter(self, autopick_job: pathlib.Path):
        # Find the diameter of the biggest particle in cryolo
        cryolo_particle_sizes = np.array([])
        for cbox_file in autopick_job.glob("CBOX/*.cbox"):
            cbox_block = cif.read_file(str(cbox_file)).find_block("cryolo")
            cbox_sizes = np.append(
                np.array(cbox_block.find_loop("_EstWidth"), dtype=float),
                np.array(cbox_block.find_loop("_EstHeight"), dtype=float),
            )
            cbox_confidence = np.append(
                np.array(cbox_block.find_loop("_Confidence"), dtype=float),
                np.array(cbox_block.find_loop("_Confidence"), dtype=float),
            )
            cryolo_particle_sizes = np.append(
                cryolo_particle_sizes,
                cbox_sizes[cbox_confidence > self.options.cryolo_threshold],
            )
        particle_diameter_pixels = np.quantile(cryolo_particle_sizes, 0.75)

        # Set the new particle diameter in the pipeline options
        self.options.particle_diameter = particle_diameter_pixels * self.options.angpix
        self.pipeline_options = self._generate_pipeline_options()

    def preprocessing(
        self, ref3d: str = "", ref3d_angpix: float = -1
    ) -> Optional[List[str]]:
        logger.info("Preprocessing started")
        if ref3d and self.options.autopick_do_cryolo:
            return []

        jobs = ["relion.import.movies"]
        aliases = {}
        if self.options.motioncor_do_own:
            jobs.append("relion.motioncorr.own")
        else:
            jobs.append("relion.motioncorr.motioncor2")
        if self.options.do_icebreaker_job_group:
            jobs.append("icebreaker.micrograph_analysis.micrographs")
            aliases["icebreaker.micrograph_analysis.micrographs"] = "Icebreaker_G"
        if self.options.do_icebreaker_job_flatten:
            jobs.append("icebreaker.micrograph_analysis.enhancecontrast")
            aliases["icebreaker.micrograph_analysis.enhancecontrast"] = "Icebreaker_F"
        if self.options.do_icebreaker_fivefig:
            jobs.append("icebreaker.micrograph_analysis.summary")
            aliases["icebreaker.micrograph_analysis.summary"] = "Icebreaker_5fig"
        jobs.append("relion.ctffind.ctffind4")

        for job in jobs:
            if not self.job_paths.get(job):
                self.job_objects[job], self.job_paths[job] = self.fresh_job(
                    job,
                    extra_params=self._extra_options(job, self.job_paths, self.options),
                    lock=self._lock,
                    alias=aliases.get(job, ""),
                )
            else:
                if self._lock:
                    with self._lock:
                        self.job_objects[job] = self.project.continue_job(
                            str(self.job_paths[job]), wait_for_queued=False
                        )
                    wait_for_queued_job_completion(self.job_objects[job])
<<<<<<< HEAD
                    self._do_post_run_actions(self.job_objects[job])
=======
>>>>>>> 04102623
                else:
                    self.project.continue_job(str(self.job_paths[job]))
        if self.job_paths.get("relion.motioncorr.own"):
            self._num_seen_movies = self._get_num_movies(
                self.job_paths["relion.motioncorr.own"] / "corrected_micrographs.star"
            )
        elif self.job_paths.get("relion.motioncorr.motioncor2"):
            self._num_seen_movies = self._get_num_movies(
                self.job_paths["relion.motioncorr.motioncor2"]
                / "corrected_micrographs.star"
            )
        else:
            logger.error(
                "Neither a relion.motioncorr.own nor a relion.motioncorr.motioncor2 job were found"
            )
            raise KeyError(
                "Neither a relion.motioncorr.own nor a relion.motioncorr.motioncor2 job were found"
            )
        if self.options.stop_after_ctf_estimation:
            return []

        if self.options.autopick_do_cryolo:
            next_jobs = ["cryolo.autopick"]
        elif self.options.autopick_do_LoG and not ref3d:
            next_jobs = ["relion.autopick.log"]
        else:
            next_jobs = ["relion.autopick.ref3d"]
        next_jobs.extend(["relion.extract" + ref3d, "relion.select.split" + ref3d])
        for job in next_jobs:
            if not self.job_paths.get(job):
                if job == "relion.autopick.ref3d":
                    try:
                        self.job_objects[job], self.job_paths[job] = self.fresh_job(
                            job.replace(ref3d, ""),
                            extra_params={
                                **self._extra_options(
                                    job, self.job_paths, self.options
                                ),
                                **{
                                    "fn_ref3d_autopick": ref3d,
                                    "angpix_ref": ref3d_angpix,
                                },
                            },
                            lock=self._lock,
                        )
                    except Exception:
                        logger.warning(f"Failed to register fresh job: {job}")
                        return None
                else:
                    try:
                        self.job_objects[job], self.job_paths[job] = self.fresh_job(
                            job.replace(ref3d, ""),
                            extra_params=self._extra_options(
                                job, self.job_paths, self.options
                            ),
                            lock=self._lock,
                        )
                    except Exception:
                        logger.warning(f"Failed to register fresh job: {job}")
                        return None

                if job == "cryolo.autopick" and self.options.estimate_particle_diameter:
                    # set the particle diameter from the output of the first batch
                    self._set_particle_diameter(self.job_paths[job])
            else:
                if self._lock:
                    with self._lock:
                        self.job_objects[job] = self.project.continue_job(
                            str(self.job_paths[job]), wait_for_queued=False
                        )
                    wait_for_queued_job_completion(self.job_objects[job])
<<<<<<< HEAD
                    self._do_post_run_actions(self.job_objects[job])
=======
>>>>>>> 04102623
                else:
                    self.project.continue_job(str(self.job_paths[job]))
        select_path = self.job_paths["relion.select.split" + ref3d]
        return self._get_split_files(select_path)

    @functools.lru_cache(maxsize=1)
    def _best_class(
        self, job: str = "relion.initialmodel", batch: str = ""
    ) -> Tuple[Optional[str], Optional[float]]:
        relion_chosen_ref = ""
        try:
            model_file_candidates = list(
                (self.path / self.job_paths_batch[job][batch]).glob("*_model.star")
            )
        except (TypeError, KeyError):
            if (self.path / self.job_paths[job] / "initial_model.mrc").is_file():
                relion_chosen_ref = str(self.job_paths[job] / "initial_model.mrc")
            model_file_candidates = list(
                (self.path / self.job_paths[job]).glob("*_model.star")
            )

        def iteration_count(x: pathlib.Path) -> int:
            parts = str(x).split("_")
            for _x in parts:
                if _x.startswith("it"):
                    return int(_x.replace("it", ""))
            return 0

        model_file_candidates = sorted(model_file_candidates, key=iteration_count)
        model_file_candidates.reverse()
        model_file = model_file_candidates[0]
        try:
            star_doc = cif.read_file(os.fspath(model_file))
            block_num = None
            for block_index, block in enumerate(star_doc):
                if list(block.find_loop("_rlnReferenceImage")):
                    block_num = block_index
                    break
            if block_num is None:
                return None, None
            star_block = star_doc[block_num]
            ref = list(star_block.find_loop("_rlnReferenceImage"))[0]
            ref_size: float = 0
            ref_resolution = None
            for i, image in enumerate(star_block.find_loop("_rlnReferenceImage")):
                size = float(list(star_block.find_loop("_rlnClassDistribution"))[i])
                resolution = float(
                    list(star_block.find_loop("_rlnEstimatedResolution"))[i]
                )
                if ref_resolution is None or resolution < ref_resolution:
                    ref_resolution = resolution
                    ref_size = size
                    ref = image
                elif resolution == ref_resolution and size > ref_size:
                    ref_resolution = resolution
                    ref_size = size
                    ref = image
            return relion_chosen_ref or ref.split("@")[-1], float(
                star_doc[0].find_value("_rlnPixelSize")
            )
        except Exception as e:
            logger.warning(f"Exception caught: {e}", exc_info=True)
            print(e)
            return None, None

    @functools.lru_cache(maxsize=1)
    def _best_class_fsc(
        self,
        angpix: float,
        boxsize: int,
        job: str = "relion.initialmodel",
        batch: str = "",
    ) -> Tuple[Optional[str], Optional[float]]:
        fsc_files = []
        try:
            model_file_candidates = list(
                (self.path / self.job_paths_batch[job][batch]).glob("*_model.star")
            )
        except (TypeError, KeyError):
            model_file_candidates = list(
                (self.path / self.job_paths[job]).glob("*_model.star")
            )

        def iteration_count(x: pathlib.Path) -> int:
            parts = str(x).split("_")
            for _x in parts:
                if _x.startswith("it"):
                    return int(_x.replace("it", ""))
            return 0

        model_file_candidates = sorted(model_file_candidates, key=iteration_count)
        model_file_candidates.reverse()
        model_file = model_file_candidates[0]
        data_file = pathlib.Path(str(model_file).replace("model", "data"))
        try:
            star_doc = cif.read_file(os.fspath(model_file))
            block_num = None
            for block_index, block in enumerate(star_doc):
                if list(block.find_loop("_rlnReferenceImage")):
                    block_num = block_index
                    break
            if block_num is None:
                return None, None
            star_block = star_doc[block_num]
        except Exception:
            return None, None

        mask_outer_radius = math.floor(0.98 * self.options.mask_diameter / (2 * angpix))
        (
            self.job_objects["relion.external.mask_soft_edge"],
            self.job_paths["relion.external.mask_soft_edge"],
        ) = self.fresh_job(
            "relion.external",
            extra_params={
                "fn_exe": "external_job_mask_soft_edge",
                "param1_label": "box_size",
                "param1_value": str(boxsize),
                "param2_label": "angpix",
                "param2_value": str(angpix),
                "param3_label": "outer_radius",
                "param3_value": str(mask_outer_radius),
            },
            alias="MaskSoftEdge",
            lock=self._lock,
        )
        for iclass in range(1, len(star_block.find_loop("_rlnReferenceImage")) + 1):
            (
                self.job_objects[f"relion.external.select_and_split_{iclass}"],
                self.job_paths[f"relion.external.select_and_split_{iclass}"],
            ) = self.fresh_job(
                "relion.external",
                extra_params={
                    "fn_exe": "external_job_select_and_split",
                    "in_mic": str(data_file.relative_to(self.path)),
                    "param1_label": "in_dir",
                    "param1_value": f"{self.job_paths[job]}",
                    "param2_label": "outfile",
                    "param2_value": f"particles_class{iclass}.star",
                    "param3_label": "class_number",
                    "param3_value": str(iclass),
                },
                alias=f"SelectAndSplit_{iclass}",
                lock=self._lock,
            )
            (
                self.job_objects[f"relion.external.reconstruct_halves_{iclass}"],
                self.job_paths[f"relion.external.reconstruct_halves_{iclass}"],
            ) = self.fresh_job(
                "relion.external",
                extra_params={
                    "fn_exe": "external_job_reconstruct_halves",
                    "in_mic": f"External/SelectAndSplit_{iclass}/particles_class{iclass}.star",
                    "param1_label": "in_dir",
                    "param1_value": f"External/SelectAndSplit_{iclass}",
                    "param2_label": "i",
                    "param2_value": f"particles_class{iclass}.star",
                    "param3_label": "mask_diameter",
                    "param3_value": f"{self.options.mask_diameter}",
                    "param4_label": "class_number",
                    "param4_value": str(iclass),
                    "do_queue": "Yes",
                    "qsubscript": self.options.queue_submission_template_cpu_smp,
                },
                alias=f"ReconstructHalves_{iclass}",
                lock=self._lock,
            )
            (
                self.job_objects[f"relion.postprocess_{iclass}"],
                self.job_paths[f"relion.postprocess_{iclass}"],
            ) = self.fresh_job(
                "relion.postprocess",
                extra_params={
                    "fn_mask": "External/MaskSoftEdge/mask.mrc",
                    "fn_in": f"External/ReconstructHalves_{iclass}/3d_half1_model{iclass}.mrc",
                    "angpix": str(angpix),
                    "do_queue": "Yes",
                    "qsubscript": self.options.queue_submission_template_cpu_smp,
                },
                alias=f"GetFSC_{iclass}",
                lock=self._lock,
            )
            fsc_files.append(f"PostProcess/GetFSC_{iclass}/postprocess.star")

        (
            self.job_objects["relion.external.fsc_fitting"],
            self.job_paths["relion.external.fsc_fitting"],
        ) = self.fresh_job(
            "relion.external",
            extra_params={
                "fn_exe": "external_job_fsc_fitting",
                "param1_label": "i",
                "param1_value": " ".join(fsc_files),
            },
            alias="FSCFitting",
            lock=self._lock,
        )
        with open(
            self.job_paths["relion.external.fsc_fitting"] / "BestClass.txt", "r"
        ) as f:
            class_index = int(f.readline())
        split_ref_img = list(star_block.find_loop("_rlnReferenceImage"))[
            class_index
        ].split("@")
        return (
            split_ref_img[-1],
            float(star_doc[0].find_value("_rlnPixelSize")),
        )

    def _new_movies(self, glob_pattern: str = "") -> bool:
        num_movies = len(
            [
                m
                for m in self.movies_path.glob(glob_pattern or "**/*")
                if m.suffix == "." + self.movietype
            ]
        )
        return not num_movies == self._num_seen_movies

    def _classification_3d(
        self,
        angpix: Optional[float] = None,
        boxsize: Optional[int] = None,
        iteration: int = 0,
    ):
        while True:
            batch_file = self._queues["class3D"][iteration].get()
            if not batch_file:
                return
            if (
                self.job_paths.get("relion.initialmodel") is None
                and not self.options.have_3d_reference
            ):
                (
                    self.job_objects["relion.initialmodel"],
                    self.job_paths["relion.initialmodel"],
                ) = self.fresh_job(
                    "relion.initialmodel",
                    extra_params={"fn_img": batch_file},
                    lock=self._lock,
                )
            if not self.job_paths_batch.get("relion.class3d"):
                self.job_paths_batch["relion.class3d"] = {}
                self.job_objects_batch["relion.class3d"] = {}
            if self.options.use_fsc_criterion and angpix is None:
                logger.error(
                    "use_fsc_criterion is True but angpix has not been specified"
                )
                raise ValueError(
                    "use_fsc_criterion is True but angpix has not been specified"
                )
            try:
                if self.options.have_3d_reference:
                    ref = self.options.class3d_reference
                elif self.options.use_fsc_criterion:
                    ref = self._best_class_fsc(angpix, boxsize)[0]
                else:
                    ref = self._best_class()[0]
                (
                    self.job_objects_batch["relion.class3d"][batch_file],
                    self.job_paths_batch["relion.class3d"][batch_file],
                ) = self.fresh_job(
                    "relion.class3d",
                    extra_params={
                        "fn_img": batch_file,
                        "fn_ref": ref,
                    },
                    lock=self._lock,
                )
            except (AttributeError, FileNotFoundError) as e:
                logger.warning(
                    f"Exception encountered in 3D classification runner. Try again: {e}"
                )
                print(
                    f"Exception encountered in 3D classification runner. Try again: {e}"
                )
                self.clear_relion_lock()
                # self._queues["class3D"][iteration].put(batch_file)
            except Exception as e:
                logger.warning(
                    f"Unexpected Exception in 3D classification runner: {e}",
                    exc_info=True,
                )
                return

    def classification(
        self,
        angpix: Optional[float] = None,
        boxsize: Optional[int] = None,
        iteration: int = 0,
    ):
        fraction_of_classes_to_remove = (
            self.options.class2d_fraction_of_classes_to_remove
        )
        files_to_combine = ""
        quantile_threshold = 0
        last_completed_split = 0
        class3d_thread = None
        while True:
            try:
                batch_file, batch_is_complete = self._queues["class2D"][iteration].get()
                if not batch_file:
                    if class3d_thread is None:
                        return
                    self._queues["class3D"][iteration].put("")
                    class3d_thread.join()
                    return
                if batch_file == "__kill__":
                    if class3d_thread is None:
                        return
                    _clear_queue(self._queues["class3D"][iteration])
                    self._queues["class3D"][iteration].put("")
                    class3d_thread.join()
                    return
                if self.options.do_class2d_vdam:
                    class2d_type = "relion.class2d.vdam"
                else:
                    class2d_type = "relion.class2d.em"
                if (
                    self.job_paths_batch.get(class2d_type, {}).get(batch_file)
                    and self._restarted
                ):
                    continue

                if not self.job_paths_batch.get(class2d_type):
                    # if this is the first batch, start a new 2D classification job
                    self.job_paths_batch[class2d_type] = {}
                    self.job_paths_batch["relion.select.class2dauto"] = {}
                    self.job_objects_batch[class2d_type] = {}
                    self.job_objects_batch["relion.select.class2dauto"] = {}
                    try:
                        (
                            self.job_objects_batch[class2d_type][batch_file],
                            self.job_paths_batch[class2d_type][batch_file],
                        ) = self.fresh_job(
                            class2d_type,
                            extra_params={"fn_img": batch_file},
                            lock=self._lock,
                        )
                    except (AttributeError, FileNotFoundError) as e:
                        logger.warning(
                            f"Exception encountered in 2D classification runner. Try again: {e}"
                        )
                        self.clear_relion_lock()
                        continue
                elif self.job_paths_batch[class2d_type].get(batch_file):
                    # runs when a previously incomplete batch is repeated
                    if self._lock:
                        try:
                            with self._lock:
                                self.job_objects_batch[class2d_type][
                                    batch_file
                                ] = self.project.run_job(
                                    f"{class2d_type.replace('.', '_')}_job.star",
                                    overwrite=str(
                                        self.job_paths_batch[class2d_type][batch_file]
                                    ),
                                    wait_for_queued=False,
                                )
                            wait_for_queued_job_completion(
                                self.job_objects_batch[class2d_type][batch_file]
<<<<<<< HEAD
                            )
                            self._do_post_run_actions(
                                self.job_objects_batch[class2d_type][batch_file]
=======
>>>>>>> 04102623
                            )
                        except (AttributeError, FileNotFoundError) as e:
                            logger.warning(
                                f"Exception encountered in 2D classification runner. Try again: {e}"
                            )
                            self.clear_relion_lock()
                            continue
                    else:
                        self.project.run_job(
                            f"{class2d_type.replace('.', '_')}_job.star",
                            overwrite=str(
                                self.job_paths_batch[class2d_type][batch_file]
                            ),
                            wait_for_queued=True,
                        )
                else:
                    # classification for all new batches except the first
                    try:
                        (
                            self.job_objects_batch[class2d_type][batch_file],
                            self.job_paths_batch[class2d_type][batch_file],
                        ) = self.fresh_job(
                            class2d_type,
                            extra_params={"fn_img": batch_file},
                            lock=self._lock,
                        )
                    except (AttributeError, FileNotFoundError) as e:
                        logger.warning(
                            f"Exception encountered in 2D classification runner. Try again: {e}"
                        )
                        self.clear_relion_lock()
                        continue

                split_file = ""
                split_file_column = []
                if batch_is_complete and fraction_of_classes_to_remove:
                    if not self.job_paths_batch.get("relion.select.class2dauto"):
                        # the first time, run 2D class selection to produce rankings
                        (
                            self.job_objects_batch["relion.select.class2dauto"][
                                batch_file
                            ],
                            self.job_paths_batch["relion.select.class2dauto"][
                                batch_file
                            ],
                        ) = self.fresh_job(
                            "relion.select.class2dauto",
                            extra_params={
                                "fn_model": self.job_paths_batch[class2d_type][
                                    batch_file
                                ]
                                / "run_it020_optimiser.star",
                                "python_exe": self._relion_python_exe,
                                "other_args": f"--select_min_nr_particles {int(self.options.batch_size / 2)}",
                            },
                            lock=self._lock,
                        )

                    if fraction_of_classes_to_remove == 1:
                        # if fraction to remove is set to 1, select only on particles
                        quantile_threshold = 1
                    if not quantile_threshold:
                        # get class rankings from the first batch
                        quantile_key = list(
                            self.job_objects_batch["relion.select.class2dauto"].keys()
                        )[0]
                        star_doc = cif.read_file(
                            str(
                                self.job_paths_batch["relion.select.class2dauto"][
                                    quantile_key
                                ]
                                / "rank_model.star"
                            )
                        )
                        # find threshold for particle selection
                        star_block = star_doc["model_classes"]
                        class_scores = np.array(
                            star_block.find_loop("_rlnClassScore"), dtype=float
                        )
                        quantile_threshold = np.quantile(
                            class_scores,
                            fraction_of_classes_to_remove,
                        )

                    if self.job_paths_batch["relion.select.class2dauto"].get(
                        batch_file
                    ):
                        # re-run selection for the first batch using the threshold
                        with open(
                            self.job_paths_batch["relion.select.class2dauto"][
                                batch_file
                            ]
                            / "job.star",
                            "r",
                        ) as f:
                            job_runner = f.read()
                        job_runner = re.sub(
                            "'rank_threshold'[0-9 .]+",
                            f"'rank_threshold'  {quantile_threshold}",
                            job_runner,
                        )
                        with open(
                            self.job_paths_batch["relion.select.class2dauto"][
                                batch_file
                            ]
                            / "job.star",
                            "w",
                        ) as f:
                            f.write(job_runner)

                        if self._lock is None:
                            self.project.continue_job(
                                str(
                                    self.job_paths_batch["relion.select.class2dauto"][
                                        batch_file
                                    ]
                                )
                            )
                        else:
                            with self._lock:
                                self.project.continue_job(
                                    str(
                                        self.job_paths_batch[
                                            "relion.select.class2dauto"
                                        ][batch_file]
                                    )
                                )
                    else:
                        # run 2D class selection for batches after the first
                        (
                            self.job_objects_batch["relion.select.class2dauto"][
                                batch_file
                            ],
                            self.job_paths_batch["relion.select.class2dauto"][
                                batch_file
                            ],
                        ) = self.fresh_job(
                            "relion.select.class2dauto",
                            extra_params={
                                "fn_model": self.job_paths_batch[class2d_type][
                                    batch_file
                                ]
                                / "run_it020_optimiser.star",
                                "rank_threshold": quantile_threshold,
                                "python_exe": self._relion_python_exe,
                                "other_args": f"--select_min_nr_particles {int(self.options.batch_size / 2)}",
                            },
                            lock=self._lock,
                        )

                    # add the selected particles to the list of particles to use
                    files_to_combine += str(
                        self.job_paths_batch["relion.select.class2dauto"][batch_file]
                        / "particles.star"
                    )

                    # send particles to the file combiner
                    if not self.job_paths.get("combine_star_files_job"):
                        # if this is the first time then create a new job
                        (
                            self.job_objects["combine_star_files_job"],
                            self.job_paths["combine_star_files_job"],
                        ) = self.fresh_job(
                            "combine_star_files_job",
                            extra_params={
                                "files_to_process": files_to_combine,
                                "do_split": True,
                                "split_size": self.options.batch_size,
                            },
                            lock=self._lock,
                        )
                    else:
                        # other batches can be run in the same job, with a new file list
                        with open(
                            self.job_paths["combine_star_files_job"] / "job.star", "r"
                        ) as f:
                            job_runner = f.read()
                        job_runner = re.sub(
                            "'files_to_process'[a-zA-Z0-9 ._'/]+",
                            f"'files_to_process'  '{files_to_combine}'",
                            job_runner,
                        )
                        with open(
                            self.job_paths["combine_star_files_job"] / "job.star", "w"
                        ) as f:
                            f.write(job_runner)
                        if self._lock is None:
                            self.project.continue_job(
                                str(self.job_paths["combine_star_files_job"])
                            )
                        else:
                            with self._lock:
                                self.project.continue_job(
                                    str(self.job_paths["combine_star_files_job"])
                                )
                    # all selected particles will go back into the combiner
                    # needs a space at the end of the string
                    files_to_combine = str(
                        self.job_paths["combine_star_files_job"] / "particles_all.star "
                    )
                    # find the last batch and check if it is complete
                    split_file = str(
                        self.job_paths["combine_star_files_job"]
                        / f"particles_split{last_completed_split + 1}.star"
                    )
                    split_file_block = cif.read_file(split_file)["particles"]
                    split_file_column = list(
                        split_file_block.find_loop("_rlnCoordinateX")
                    )

                if (
                    len(split_file_column) == self.options.batch_size
                    and files_to_combine
                ) or (batch_is_complete and not fraction_of_classes_to_remove):
                    # if the split is complete then run 3D classification
                    if self.options.do_class3d and class3d_thread is None:
                        class3d_thread = threading.Thread(
                            target=self._classification_3d,
                            name="3D_classification_runner",
                            kwargs={
                                "iteration": iteration,
                                "angpix": angpix,
                                "boxsize": boxsize,
                            },
                        )
                        class3d_thread.start()
                    self._queues["class3D"][iteration].put(
                        split_file if files_to_combine else batch_file
                    )
                    # mark this split as the last one completed and run
                    last_completed_split += 1
            except Exception as e:
                logger.warning(
                    f"Unexpected Exception in 2D classification runner: {e}",
                    exc_info=True,
                )
                return

    def ib_group(self, iteration: int = 0):
        batch_number = 0
        while True:
            batch_file = self._queues["ib_group"][iteration].get()
            batch_number += 1
            if not batch_file:
                return
            if not self.job_paths_batch.get("icebreaker.micrograph_analysis.particles"):
                self.job_paths_batch["icebreaker.micrograph_analysis.particles"] = {}
                self.job_objects_batch["icebreaker.micrograph_analysis.particles"] = {}
            try:
                (
                    self.job_objects_batch["icebreaker.micrograph_analysis.particles"][
                        batch_file
                    ],
                    self.job_paths_batch["icebreaker.micrograph_analysis.particles"][
                        batch_file
                    ],
                ) = self.fresh_job(
                    "icebreaker.micrograph_analysis.particles",
                    extra_params={
                        "in_mics": str(
                            self.job_paths["icebreaker.micrograph_analysis.micrographs"]
                            / "grouped_micrographs.star"
                        ),
                        "in_parts": batch_file,
                    },
                    lock=self._lock,
                    alias=f"Icebreaker_group_batch_{batch_number}_pass_{iteration+1}"
                    if iteration
                    else f"Icebreaker_group_batch_{batch_number}",
                )
            except (AttributeError, FileNotFoundError) as e:
                logger.warning(
                    f"Exception encountered in IceBreaker runner. Try again: {e}"
                )
                print(f"Exception encountered in IceBreaker runner. Try again: {e}")
                self.clear_relion_lock()
                # self._queues["ib_group"][iteration].put(batch_file)
                # batch_number -= 1
            except Exception as e:
                logger.warning(
                    f"Unexpected Exception in IceBreaker runner: {e}", exc_info=True
                )
                return

    def run(self, timeout: int):
        start_time = time.time()
        current_time = start_time
        class_thread = None
        ib_thread = None
        class_thread_second_pass = None
        ib_thread_second_pass = None
        ref3d: str = ""
        ref3d_angpix: float = 1
        iteration = 0
        old_iteration = 0
        first_batch = ""
        continue_anyway = False
        movie_dir = str(self.movies_path.relative_to(self.path))
        if self.options.import_images.startswith(movie_dir):
            glob_pattern = self.options.import_images[len(movie_dir) :]
        else:
            glob_pattern = self.options.import_images
        if glob_pattern.startswith("/"):
            glob_pattern = glob_pattern[1:]
        while not self.stopfile.exists() and (
            current_time - start_time < timeout
            or continue_anyway
            or self._new_movies(glob_pattern=glob_pattern)
        ):
            if self._new_movies(glob_pattern=glob_pattern) or iteration - old_iteration:
                if iteration - old_iteration:
                    continue_anyway = False
                try:
                    split_files = self.preprocessing(
                        ref3d=ref3d, ref3d_angpix=ref3d_angpix
                    )
                except (AttributeError, FileNotFoundError) as e:
                    logger.warning(
                        f"Exception encountered in preprocessing. Try again: {e}",
                        exc_info=True,
                    )
                    print(f"Exception encountered in preprocessing. Try again: {e}")
                    continue
                if not split_files:
                    continue
                if not first_batch:
                    first_batch = split_files[0]
                if self.options.do_icebreaker_group:
                    if ib_thread is None and not iteration:
                        ib_thread = threading.Thread(
                            target=self.ib_group,
                            name="ib_group_runner",
                            kwargs={"iteration": iteration},
                        )
                        ib_thread.start()
                    elif ib_thread_second_pass is None and iteration:
                        ib_thread_second_pass = threading.Thread(
                            target=self.ib_group,
                            name="ib_group_runner_second_pass",
                            kwargs={"iteration": iteration},
                        )
                        ib_thread_second_pass.start()
                    if self._past_class_threshold:
                        new_batches = [
                            f for f in split_files if f not in self._passes[iteration]
                        ]
                        for sf in new_batches:
                            self._queues["ib_group"][iteration].put(sf)
                        if not self.options.do_class2d:
                            self._passes[iteration].update(new_batches)
                if self.options.do_class2d:
                    if class_thread is None and not iteration:
                        curr_angpix = (
                            self.options.angpix * self.options.motioncor_binning
                        )
                        bcb = int(
                            self.options.extract_boxsize
                            / self.options.motioncor_binning
                        )
                        curr_boxsize = bcb + bcb % 2
                        if self.options.extract_downscale:
                            curr_angpix *= (
                                self.options.extract_boxsize
                                / self.options.extract_small_boxsize
                            )
                            curr_boxsize = self.options.extract_small_boxsize
                        class_thread = threading.Thread(
                            target=self.classification,
                            name="classification_runner",
                            kwargs={
                                "iteration": iteration,
                                "angpix": curr_angpix,
                                "boxsize": curr_boxsize,
                            },
                        )
                        class_thread.start()
                    elif class_thread_second_pass is None and iteration:
                        curr_angpix = (
                            self.options.angpix * self.options.motioncor_binning
                        )
                        bcb = int(
                            self.options.extract_boxsize
                            / self.options.motioncor_binning
                        )
                        curr_boxsize = bcb + bcb % 2
                        if self.options.extract2_downscale:
                            curr_angpix *= (
                                self.options.extract_boxsize
                                / self.options.extract2_small_boxsize
                            )
                            curr_boxsize = self.options.extract2_small_boxsize
                        class_thread_second_pass = threading.Thread(
                            target=self.classification,
                            name="classification_runner_second_pass",
                            kwargs={
                                "iteration": iteration,
                                "angpix": curr_angpix,
                                "boxsize": curr_boxsize,
                            },
                        )
                        class_thread_second_pass.start()
                    if len(split_files) == 1:
                        if split_files[0] not in self._passes[iteration]:
                            self._queues["class2D"][iteration].put(
                                (split_files[0], self._past_class_threshold)
                            )
                            if self._past_class_threshold:
                                self._passes[iteration].update(split_files)
                    else:
                        new_batches = [
                            f for f in split_files if f not in self._passes[iteration]
                        ]
                        if not self._past_class_threshold:
                            self._past_class_threshold = True
                        for sf in new_batches:
                            self._queues["class2D"][iteration].put(
                                (sf, self._past_class_threshold)
                            )
                        self._passes[iteration].update(new_batches)
                old_iteration = iteration
                if (
                    self.options.do_second_pass
                    and self.options.do_class2d
                    and self.options.do_class3d
                    and not self.options.autopick_do_cryolo
                    and not iteration
                ):
                    self._queues["ib_group"][0].put("")
                    self._queues["class2D"][0].put(("", ""))
                    if ib_thread:
                        ib_thread.join()
                    if class_thread:
                        class_thread.join()
                    _ref3d, _ref3d_angpix = self._best_class(
                        "relion.class3d", first_batch
                    )
                    ref3d = _ref3d or ""
                    ref3d_angpix = _ref3d_angpix or ref3d_angpix
                    new_angpix = self.options.angpix * self.options.motioncor_binning
                    if self.options.extract2_downscale:
                        new_angpix *= (
                            self.options.extract_boxsize
                            / self.options.extract2_small_boxsize
                        )

                    if abs(new_angpix - float(self.options.autopick_ref_angpix)) > 1e-3:
                        command = [
                            "relion_image_handler",
                            "--i",
                            str(ref3d),
                            "--o",
                            str("ref3d"),
                            "--angpix",
                            str(ref3d_angpix),
                            "--rescale_angpix",
                            str(new_angpix),
                            "--new_box",
                            str(
                                self.options.extract2_small_boxsize
                                if self.options.extract2_downscale
                                else self.options.extract_boxsize
                            ),
                        ]
                        ref3d = ref3d.replace(".mrcs", "_ref3d.mrcs")
                        subprocess.run(command)
                    iteration = 1
                    continue_anyway = True

            time.sleep(10)
            current_time = time.time()
        logger.info(
            "Stopping processing: current time: {current_time}, start time: {start_time}, timeout: {timeout}"
        )
        if ib_thread is not None:
            logger.info("Stopping IceBreaker thread")
            self._queues["ib_group"][0].put("")
        if class_thread is not None:
            logger.info("Stopping classification thread")
            self._queues["class2D"][0].put(("", ""))
        if ib_thread is not None:
            ib_thread.join()
            logger.info("IceBreaker thread stopped")
        if class_thread is not None:
            class_thread.join()
            logger.info("Classification thread stopped")<|MERGE_RESOLUTION|>--- conflicted
+++ resolved
@@ -54,31 +54,6 @@
                 print(f"WARNING: queued job {output_path} was aborted")
                 return
             time.sleep(10)
-<<<<<<< HEAD
-=======
-
-        with ProjectGraph(name=project_name, read_only=False) as post_run_pipeline:
-            job_runner = JobRunner(post_run_pipeline)
-            try:
-                job.post_run_actions()
-                # re-add the process in case new nodes were added
-                job_runner.add_job_to_pipeline(job, JOBSTATUS_RUN, True)
-
-            except Exception as e:
-                touch(output_path / FAIL_FILE)
-                job_runner.add_job_to_pipeline(job, JOBSTATUS_FAIL, True)
-
-                warn = (
-                    f"WARNING: post_run_actions for {output_path} raised an error:\n"
-                    f"{str(e)}\n{traceback.format_exc()}"
-                )
-                with open(output_path / "run.err", "a") as err_file:
-                    err_file.write(f"\n{warn}")
-
-            # create default displays for the job's nodes
-            for node in job.input_nodes + job.output_nodes:
-                node.write_default_result_file()
->>>>>>> 04102623
 
 
 def _clear_queue(q: queue.Queue) -> List[str]:
@@ -333,10 +308,7 @@
                 if alias:
                     self.project.set_alias(job_object.output_dir, alias)
             wait_for_queued_job_completion(job_object)
-<<<<<<< HEAD
             self._do_post_run_actions(job_object)
-=======
->>>>>>> 04102623
         logger.info(f"New job registered: {job_object.output_dir}")
         return job_object, pathlib.Path(job_object.output_dir)
 
@@ -422,10 +394,7 @@
                             str(self.job_paths[job]), wait_for_queued=False
                         )
                     wait_for_queued_job_completion(self.job_objects[job])
-<<<<<<< HEAD
                     self._do_post_run_actions(self.job_objects[job])
-=======
->>>>>>> 04102623
                 else:
                     self.project.continue_job(str(self.job_paths[job]))
         if self.job_paths.get("relion.motioncorr.own"):
@@ -497,10 +466,7 @@
                             str(self.job_paths[job]), wait_for_queued=False
                         )
                     wait_for_queued_job_completion(self.job_objects[job])
-<<<<<<< HEAD
                     self._do_post_run_actions(self.job_objects[job])
-=======
->>>>>>> 04102623
                 else:
                     self.project.continue_job(str(self.job_paths[job]))
         select_path = self.job_paths["relion.select.split" + ref3d]
@@ -861,12 +827,9 @@
                                 )
                             wait_for_queued_job_completion(
                                 self.job_objects_batch[class2d_type][batch_file]
-<<<<<<< HEAD
                             )
                             self._do_post_run_actions(
                                 self.job_objects_batch[class2d_type][batch_file]
-=======
->>>>>>> 04102623
                             )
                         except (AttributeError, FileNotFoundError) as e:
                             logger.warning(
