from __future__ import annotations

import ast
import os.path
import time
from pathlib import Path
from typing import List, Optional, Union

import plotly.express as px
import procrunner
import workflows.recipe
import workflows.transport
from pydantic import BaseModel, Field, validator
from pydantic.error_wrappers import ValidationError
from workflows.services.common_service import CommonService


class TomoParameters(BaseModel):
    stack_file: str = Field(..., min_length=1)
    path_pattern: str = None
    input_file_list: str = None
    position: Optional[str] = None
    aretomo_output_file: Optional[str] = None
    vol_z: int = 1200
    align: Optional[int] = None
    out_bin: int = 4
    tilt_axis: Optional[float] = None
    tilt_cor: int = 1
    flip_int: Optional[int] = None
    flip_vol: int = 1
    wbp: Optional[int] = None
    roi_file: list = []
    patch: Optional[int] = None
    kv: Optional[int] = None
    align_file: Optional[str] = None
    angle_file: Optional[str] = None
    align_z: Optional[int] = None
    pix_size: Optional[float] = None
    init_val: Optional[int] = None
    refine_flag: Optional[int] = None
    out_imod: int = 1
    out_imod_xf: Optional[int] = None
    dark_tol: Optional[Union[int, str]] = None
    manual_tilt_offset: Optional[float] = None

    @validator("input_file_list")
    def check_only_one_is_provided(cls, v, values):
        if not v and not values.get("path_pattern"):
            raise ValueError("input_file_list or path_pattern must be provided")
        if v and values.get("path_pattern"):
            raise ValueError(
                "Message must only include one of 'path_pattern' and 'input_file_list'. Both are set or one has been set by the recipe."
            )
        return v

    @validator("input_file_list")
<<<<<<< HEAD
    def check_only_one_is_provided(cls, v, values):
        if not v and not values.get("path_pattern"):
            raise ValueError("input_file_list or path_pattern must be provided")
        if v and values.get("path_pattern"):
            raise ValueError(
                "Message must only include one of 'path_pattern' and 'input_tilt_list'. Both are set or one has been set by the recipe."
            )
        return v

    @validator("input_file_list")
=======
>>>>>>> 5b5c0e07
    def convert_to_list_of_lists(cls, v):
        file_list = None
        try:
            file_list = ast.literal_eval(
                v
            )  # if input_file_list is '' it will break here
        except Exception:
            return v
        if isinstance(file_list, list) and isinstance(file_list[0], list):
            return file_list
        else:
            raise ValueError("input_file_list is not a list of lists")

    @validator("input_file_list")
    def check_lists_are_not_empty(cls, v):
        for item in v:
            if not item:
                raise ValueError("Empty list found")
        return v


class TomoAlign(CommonService):
    """
    A service for grouping and aligning tomography tilt-series with Newstack and AreTomo
    """

    # Human readable service name
    _service_name = "DLS TomoAlign"
    # Logger name
    _logger_name = "relion.zocalo.tomo_align"

    # Values to extract for ISPyB
    refined_tilts: List[float] | None = None
    tilt_offset: float | None = None
    rot_centre_z_list: List[str] = []
    rot_centre_z: str | None = None
    rot: float | None = None
    mag: float | None = None
    plot_path: str | None = None
    plot_file: str | None = None
    dark_images_file: str | None = None
    imod_directory: str | None = None
    xy_proj_file: str | None = None
    xz_proj_file: str | None = None
    central_slice_file: str | None = None
    tomogram_movie_file: str | None = None
    newstack_path: str | None = None
    alignment_output_dir: str | None = None
    stack_name: str | None = None

    def initializing(self):
        """Subscribe to a queue. Received messages must be acknowledged."""
        self.log.info("TomoAlign service starting")
        workflows.recipe.wrap_subscribe(
            self._transport,
            "tomo_align",
            self.tomo_align,
            acknowledgement=True,
            log_extender=self.extend_log,
            allow_non_recipe_messages=True,
        )

    def parse_tomo_output(self, line):
        if line.startswith("Rot center Z"):
            self.rot_centre_z_list.append(line.split()[5])
        if line.startswith("Tilt offset"):
            self.tilt_offset = float(line.split()[2].strip(","))

    def extract_from_aln(self, tomo_parameters):
        tomo_aln_file = None
        x_shift = []
        y_shift = []
        self.refined_tilts = []
        aln_files = list(Path(self.alignment_output_dir).glob("*.aln"))

        file_name = Path(tomo_parameters.stack_file).stem
        for aln_file in aln_files:
            if file_name in str(aln_file):
                tomo_aln_file = aln_file

        with open(tomo_aln_file) as f:
            lines = f.readlines()
            for line in lines:
                if not line.startswith("#"):
                    line_split = line.split()
                    if self.rot is None:
                        self.rot = float(line_split[1])
                    if self.mag is None:
                        self.mag = float(line_split[2])
                    x_shift.append(float(line_split[3]))
                    y_shift.append(float(line_split[4]))
                    self.refined_tilts.append(float(line_split[9]))
        fig = px.scatter(x=x_shift, y=y_shift)
        fig.write_json(self.plot_path)
        return tomo_aln_file  # not needed anywhere atm

    def tomo_align(self, rw, header: dict, message: dict):
        class RW_mock:
            transport: workflows.transport.common_transport.CommonTransport

            def dummy(self, *args, **kwargs):
                pass

        if not rw:
            print(
                "Incoming message is not a recipe message. Simple messages can be valid"
            )
            if (
                not isinstance(message, dict)
                or not message.get("parameters")
                or not message.get("content")
            ):
                self.log.error("Rejected invalid simple message")
                self._transport.nack(header)
                return

            # Create a wrapper-like object that can be passed to functions
            # as if a recipe wrapper was present.

            rw = RW_mock()
            rw.transport = self._transport
            rw.recipe_step = {"parameters": message["parameters"]}
            rw.environment = {"has_recipe_wrapper": False}
            rw.set_default_channel = rw.dummy
            rw.send = rw.dummy
            message = message["content"]

        try:
            if isinstance(message, dict):
                tomo_params = TomoParameters(
                    **{**rw.recipe_step.get("parameters", {}), **message}
                )
            else:
                tomo_params = TomoParameters(**{**rw.recipe_step.get("parameters", {})})
<<<<<<< HEAD

=======
            tomo_params.pix_size = tomo_params.pix_size * 1e10
>>>>>>> 5b5c0e07
        except (ValidationError, TypeError) as e:
            self.log.warning(
                f"{e} TomoAlign parameter validation failed for message: {message} and recipe parameters: {rw.recipe_step.get('parameters', {})}"
            )
            rw.transport.nack(header)
            return

        def _tilt(file_list):
            return float(file_list[1])

<<<<<<< HEAD
        print(f"PARAMS: {tomo_params}")
        if tomo_params.path_pattern:
            print(f"PARAMS: {tomo_params}")
=======
        if tomo_params.path_pattern:
>>>>>>> 5b5c0e07
            directory = Path(tomo_params.path_pattern).parent

            input_file_list = []
            for item in directory.glob(Path(tomo_params.path_pattern).name):
                parts = str(Path(item).with_suffix("").name).split("_")
                for part in parts:
                    if "." in part:
                        input_file_list.append([str(item), part])
            tomo_params.input_file_list = input_file_list

        self.log.info(f"Input list {tomo_params.input_file_list}")
        tomo_params.input_file_list.sort(key=_tilt)

        tilt_dict: dict = {}
        for tilt in tomo_params.input_file_list:
            if not Path(tilt[0]).is_file():
                self.log.warning(f"File not found {tilt[0]}")
                rw.transport.nack(header)
            if tilt[1] not in tilt_dict:
                tilt_dict[tilt[1]] = []
            tilt_dict[tilt[1]].append(tilt[0])

        values_to_remove = []
        for item in tilt_dict:
            values = tilt_dict[item]
            if len(values) > 1:
                # sort by age and remove oldest ones
                values.sort(key=os.path.getctime)
                values_to_remove = values[1:]

        for tilt in tomo_params.input_file_list:
            if tilt[0] in values_to_remove:
                index = tomo_params.input_file_list.index(tilt)
                self.log.warning(f"Removing: {values_to_remove}")
                tomo_params.input_file_list.remove(tomo_params.input_file_list[index])

        self.alignment_output_dir = str(Path(tomo_params.stack_file).parent)
        self.stack_name = str(Path(tomo_params.stack_file).stem)

        tomo_params.aretomo_output_file = self.stack_name + "_aretomo.mrc"
        self.aretomo_output_path = (
            self.alignment_output_dir + "/" + tomo_params.aretomo_output_file
        )
        self.plot_file = self.stack_name + "_xy_shift_plot.json"
        self.plot_path = self.alignment_output_dir + "/" + self.plot_file
        self.dark_images_file = self.stack_name + "_DarkImgs.txt"
        self.xy_proj_file = self.stack_name + "_aretomo_projXY.jpeg"
        self.xz_proj_file = self.stack_name + "_aretomo_projXZ.jpeg"
        self.central_slice_file = self.stack_name + "_aretomo_thumbnail.jpeg"
        self.tomogram_movie_file = self.stack_name + "_aretomo_movie.png"
        self.newstack_path = (
            self.alignment_output_dir + "/" + self.stack_name + "_newstack.txt"
        )

        newstack_result = self.newstack(tomo_params)
        if newstack_result.returncode:
            self.log.error(
                f"Newstack failed with exitcode {newstack_result.returncode}:\n"
                + newstack_result.stderr.decode("utf8", "replace")
            )
            rw.transport.nack(header)
            return

        tomo_params.position = str(Path(tomo_params.input_file_list[0][0]).name).split(
            "_"
        )[1]

        p = Path(self.plot_path)
        if p.is_file():
            p.chmod(0o740)

        d = Path(self.dark_images_file)
        if d.is_file():
            d.chmod(0o740)

        if tomo_params.out_imod:
            self.imod_directory = (
                self.alignment_output_dir + "/" + self.stack_name + "_aretomo_Imod"
            )

        aretomo_result = self.aretomo(tomo_params)

        if not aretomo_result:
            rw.send("tomo_align", message)

        if aretomo_result.returncode:
            self.log.error(
                f"AreTomo failed with exitcode {aretomo_result.returncode}:\n"
                + aretomo_result.stderr.decode("utf8", "replace")
            )
            # Update failure processing status
            if isinstance(rw, RW_mock):
                rw.transport.send(
                    destination="failure",
                    message="",
                )
            else:
                rw.send_to(
                    "failure",
                    "",
                )
            rw.transport.nack(header)
            return

        if tomo_params.out_imod:
            start_time = time.time()
            while not Path(self.imod_directory).is_dir():
                time.sleep(30)
                elapsed = time.time() - start_time
                if elapsed > 600:
                    self.log.warning("Timeout waiting for Imod directory")
                    break
            else:
                _f = Path(self.imod_directory)
                _f.chmod(0o750)
                for file in _f.iterdir():
                    file.chmod(0o740)

        # Extract results for ispyb

        # XY shift plot
        # Autoproc program attachment - plot
        self.extract_from_aln(tomo_params)
        if tomo_params.tilt_cor:
            try:
                self.rot_centre_z = self.rot_centre_z_list[-1]
            except IndexError:
                self.log.warning(f"No rot Z {self.rot_centre_z_list}")

        if tomo_params.pix_size:
            pix_spacing: str | None = str(tomo_params.pix_size * tomo_params.out_bin)
        else:
            pix_spacing = None
        # Forward results to ispyb

        # Tomogram (one per-tilt-series)
        ispyb_command_list = [
            {
                "ispyb_command": "insert_tomogram",
                "volume_file": tomo_params.aretomo_output_file,
                "stack_file": tomo_params.stack_file,
                "size_x": None,  # volume image size, pix
                "size_y": None,
                "size_z": None,
                "pixel_spacing": pix_spacing,
                "tilt_angle_offset": str(self.tilt_offset),
                "z_shift": self.rot_centre_z,
                "file_directory": self.alignment_output_dir,
                "central_slice_image": self.central_slice_file,
                "tomogram_movie": self.tomogram_movie_file,
                "xy_shift_plot": self.plot_file,
                "proj_xy": self.xy_proj_file,
                "proj_xz": self.xz_proj_file,
                "store_result": "ispyb_tomogram_id",
            }
        ]

        missing_indices = []
        if Path(self.dark_images_file).is_file():
            with open(self.dark_images_file) as f:
                missing_indices = [int(i) for i in f.readlines()[2:]]
        elif self.imod_directory and Path(self.imod_directory).is_dir():
            self.dark_images_file = str(Path(self.imod_directory) / "tilt.com")
            with open(self.dark_images_file) as f:
                lines = f.readlines()
                for line in lines:
                    if line.startswith("EXCLUDELIST"):
                        numbers = line.split(" ")
                        missing_indices = [
                            int(item.replace(",", "").strip()) for item in numbers[1:]
                        ]

        im_diff = 0
        # TiltImageAlignment (one per movie)
        for im, movie in enumerate(tomo_params.input_file_list):
            if im in missing_indices:
                im_diff += 1
            else:
                try:
                    ispyb_command_list.append(
                        {
                            "ispyb_command": "insert_tilt_image_alignment",
                            "psd_file": None,  # should be in ctf table but useful, so we will insert
                            "refined_magnification": str(self.mag),
                            "refined_tilt_angle": str(self.refined_tilts[im - im_diff])
                            if self.refined_tilts
                            else None,
                            "refined_tilt_axis": str(self.rot),
                            "path": movie[0],
                        }
                    )
                except IndexError as e:
                    self.log.error(
                        f"{e} - Dark images haven't been accounted for properly"
                    )

        ispyb_parameters = {
            "ispyb_command": "multipart_message",
            "ispyb_command_list": ispyb_command_list,
        }
        self.log.info(f"Sending to ispyb {ispyb_parameters}")
        if isinstance(rw, RW_mock):
            rw.transport.send(
                destination="ispyb_connector",
                message={
                    "parameters": ispyb_parameters,
                    "content": {"dummy": "dummy"},
                },
            )
        else:
            rw.send_to("ispyb", ispyb_parameters)

        # Forward results to images service
        self.log.info(f"Sending to images service {self.aretomo_output_path}")
        if isinstance(rw, RW_mock):
            rw.transport.send(
                destination="images",
                message={
                    "parameters": {"images_command": "mrc_central_slice"},
                    "file": self.aretomo_output_path,
                },
            )
            rw.transport.send(
                destination="movie",
                message={
                    "parameters": {"images_command": "mrc_to_apng"},
                    "file": self.aretomo_output_path,
                },
            )
        else:
            rw.send_to(
                "images",
                {
                    "parameters": {"images_command": "mrc_central_slice"},
                    "file": self.aretomo_output_path,
                },
            )
            rw.send_to(
                "movie",
                {
                    "parameters": {"images_command": "mrc_to_apng"},
                    "file": self.aretomo_output_path,
                },
            )
        xy_input = (
            self.alignment_output_dir
            + "/"
            + str(Path(self.xy_proj_file).with_suffix(".mrc"))
        )
        xz_input = (
            self.alignment_output_dir
            + "/"
            + str(Path(self.xz_proj_file).with_suffix(".mrc"))
        )
        self.log.info(f"Sending to images service {xy_input}, {xz_input}")
        if isinstance(rw, RW_mock):
            rw.transport.send(
                destination="projxy",
                message={
                    "parameters": {"images_command": "mrc_to_jpeg"},
                    "file": xy_input,
                },
            )
            rw.transport.send(
                destination="projxz",
                message={
                    "parameters": {"images_command": "mrc_to_jpeg"},
                    "file": xz_input,
                },
            )
        else:
            rw.send_to(
                "projxy",
                {
                    "parameters": {"images_command": "mrc_to_jpeg"},
                    "file": xy_input,
                },
            )
            rw.send_to(
                "projxz",
                {
                    "parameters": {"images_command": "mrc_to_jpeg"},
                    "file": xz_input,
                },
            )

        # Update success processing status
        if isinstance(rw, RW_mock):
            rw.transport.send(
                destination="success",
                message="",
            )
        else:
            rw.send_to(
                "success",
                "",
            )
        rw.transport.ack(header)

    def newstack(self, tomo_parameters):
        """
        Construct file containing a list of files
        Run newstack
        """

        # Write a file with a list of .mrcs for input to Newstack
        with open(self.newstack_path, "w") as f:
            f.write(f"{len(tomo_parameters.input_file_list)}\n")
            f.write("\n0\n".join(i[0] for i in tomo_parameters.input_file_list))
            f.write("\n0\n")

        newstack_cmd = [
            "newstack",
            "-fileinlist",
            self.newstack_path,
            "-output",
            tomo_parameters.stack_file,
            "-quiet",
        ]
        self.log.info("Running Newstack")
        result = procrunner.run(newstack_cmd)
        return result

    def aretomo(self, tomo_parameters):
        """
        Run AreTomo on output of Newstack
        """
        command = ["AreTomo", "-OutMrc", self.aretomo_output_path]

        if tomo_parameters.angle_file:
            command.extend(("-AngFile", tomo_parameters.angle_file))
        else:
            command.extend(
                (
                    "-TiltRange",
                    tomo_parameters.input_file_list[0][1],  # lowest tilt
                    tomo_parameters.input_file_list[-1][1],
                )
            )  # highest tilt

        if tomo_parameters.manual_tilt_offset:
            command.extend(
                (
                    "-TiltCor",
                    str(tomo_parameters.tilt_cor),
                    str(tomo_parameters.manual_tilt_offset),
                )
            )
        elif tomo_parameters.tilt_cor:
            command.extend(("-TiltCor", str(tomo_parameters.tilt_cor)))

        aretomo_flags = {
            "stack_file": "-InMrc",
            "vol_z": "-VolZ",
            "out_bin": "-OutBin",
            "tilt_axis": "-TiltAxis",
            "flip_int": "-FlipInt",
            "flip_vol": "-FlipVol",
            "wbp": "-Wbp",
            "align": "-Align",
            "roi_file": "-RoiFile",
            "patch": "-Patch",
            "kv": "-Kv",
            "align_file": "-AlnFile",
            "align_z": "-AlignZ",
            "pix_size": "-PixSize",
            "init_val": "initVal",
            "refine_flag": "refineFlag",
            "out_imod": "-OutImod",
            "out_imod_xf": "-OutXf",
            "dark_tol": "-DarkTol",
        }

        for k, v in tomo_parameters.dict().items():
            if v and (k in aretomo_flags):
                command.extend((aretomo_flags[k], str(v)))

        self.log.info(f"Running AreTomo {command}")
        self.log.info(
            f"Input stack: {tomo_parameters.stack_file} \nOutput file: {self.aretomo_output_path}"
        )
        if tomo_parameters.tilt_cor:
            callback = self.parse_tomo_output
        else:
            callback = None
        result = procrunner.run(command=command, callback_stdout=callback)
        return result<|MERGE_RESOLUTION|>--- conflicted
+++ resolved
@@ -54,19 +54,6 @@
         return v
 
     @validator("input_file_list")
-<<<<<<< HEAD
-    def check_only_one_is_provided(cls, v, values):
-        if not v and not values.get("path_pattern"):
-            raise ValueError("input_file_list or path_pattern must be provided")
-        if v and values.get("path_pattern"):
-            raise ValueError(
-                "Message must only include one of 'path_pattern' and 'input_tilt_list'. Both are set or one has been set by the recipe."
-            )
-        return v
-
-    @validator("input_file_list")
-=======
->>>>>>> 5b5c0e07
     def convert_to_list_of_lists(cls, v):
         file_list = None
         try:
@@ -201,11 +188,7 @@
                 )
             else:
                 tomo_params = TomoParameters(**{**rw.recipe_step.get("parameters", {})})
-<<<<<<< HEAD
-
-=======
             tomo_params.pix_size = tomo_params.pix_size * 1e10
->>>>>>> 5b5c0e07
         except (ValidationError, TypeError) as e:
             self.log.warning(
                 f"{e} TomoAlign parameter validation failed for message: {message} and recipe parameters: {rw.recipe_step.get('parameters', {})}"
@@ -216,13 +199,7 @@
         def _tilt(file_list):
             return float(file_list[1])
 
-<<<<<<< HEAD
-        print(f"PARAMS: {tomo_params}")
         if tomo_params.path_pattern:
-            print(f"PARAMS: {tomo_params}")
-=======
-        if tomo_params.path_pattern:
->>>>>>> 5b5c0e07
             directory = Path(tomo_params.path_pattern).parent
 
             input_file_list = []
