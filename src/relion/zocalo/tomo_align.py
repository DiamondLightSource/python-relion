--- conflicted
+++ resolved
@@ -284,18 +284,6 @@
             )
 
         aretomo_result = self.aretomo(tomo_params)
-
-<<<<<<< HEAD
-        if not aretomo_result:
-            # This happens if Iris cannot be connected to, so just stop and try again.
-            self.log.error(
-                "tomo_align service failed to reconstruct volume. Nacking message"
-            )
-            rw.transport.nack(header)
-            return
-
-=======
->>>>>>> 384af440
         if aretomo_result.returncode:
             self.log.error(
                 f"AreTomo failed with exitcode {aretomo_result.returncode}:\n"
