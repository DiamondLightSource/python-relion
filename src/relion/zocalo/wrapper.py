--- conflicted
+++ resolved
@@ -9,12 +9,8 @@
 import zocalo.wrapper
 from pprint import pprint
 import time
-<<<<<<< HEAD
-=======
-import subprocess
 from . import cryolo_relion_it, dls_options
 from zocalo.util.symlink import create_parent_symlink
->>>>>>> 88bdddba
 
 import functools
 
@@ -74,21 +70,11 @@
         # Debug output
         pprint(self.params)
 
-<<<<<<< HEAD
         # Start Relion
         self._relion_subthread = threading.Thread(
             target=self.start_relion, name="relion_subprocess_runner", daemon=True
         )
         self._relion_subthread.start()
-=======
-        relion_process = subprocess.Popen(["/home/slg25752/relion/mimic-relion-script"])
-        self.start_relion()
-
-        global RELION_RUNNING
-        while RELION_RUNNING:
-
-            time.sleep(10)
->>>>>>> 88bdddba
 
         relion_prj = relion.Project(self.working_directory)
         while self._relion_subthread.is_alive():
@@ -137,7 +123,6 @@
         success = True
         return success
 
-<<<<<<< HEAD
     def start_pseudo_relion(self):
         logger.info("Starting 'Relion'")
         result = procrunner.run(
@@ -154,9 +139,6 @@
         logger.debug(result["stdout"])
         logger.debug(result["stderr"])
 
-    def start_relion(self):
-        pass
-=======
     def start_relion(self):
         print("Running RELION wrapper - stdout")
         logger.info("Running RELION wrapper - logger.info")
@@ -227,7 +209,6 @@
 
         logger.info("Done.")
         return success
->>>>>>> 88bdddba
 
     def create_synchweb_stop_file(self, path_to_desired_file_location):
         pathlib.Path(path_to_desired_file_location / "stopfile.txt").touch()
