--- conflicted
+++ resolved
@@ -183,10 +183,7 @@
 
 def mrc_central_slice(plugin_params):
     filename = plugin_params.parameters("file")
-<<<<<<< HEAD
     rw = plugin_params.rw
-=======
->>>>>>> e064706d
     if not filename or filename == "None":
         logger.error("Skipping mrc to jpeg conversion: filename not specified")
         return False
@@ -203,39 +200,24 @@
             f"File {filepath} could not be opened. It may be corrupted or not in mrc format"
         )
         return False
-<<<<<<< HEAD
     outfile = str(filepath.with_suffix("")) + "_thumbnail.jpeg"
-=======
-    outfile = filepath.with_suffix(".jpeg")
->>>>>>> e064706d
     if len(data.shape) != 3:
         logger.error(
             f"File {filepath} is not 3-dimensional. Cannot extract central slice"
         )
         return False
-<<<<<<< HEAD
 
     # Extract central slice
     total_slices = data.shape[0]
     central_slice_index = int(total_slices / 2)
     central_slice_data = data[central_slice_index, :, :]
-=======
-    # Extract central slice
-    total_slices = data.shape[1]
-    central_slice_index = int(total_slices / 2)
-    central_slice_data = data[:, central_slice_index, :]
->>>>>>> e064706d
 
     # Write as jpeg
     central_slice_data = central_slice_data - central_slice_data[0].min()
     central_slice_data = central_slice_data * 255 / central_slice_data[0].max()
     central_slice_data = central_slice_data.astype("uint8")
-<<<<<<< HEAD
     im = PIL.Image.fromarray(central_slice_data, mode="L")
     im.thumbnail((512, 512))
-=======
-    im = PIL.Image.fromarray(central_slice_data[0], mode="L")
->>>>>>> e064706d
     try:
         im.save(outfile)
     except FileNotFoundError:
@@ -247,7 +229,7 @@
         f"Converted mrc to jpeg {filename} -> {outfile} in {timing:.1f} seconds",
         extra={"image-processing-time": timing},
     )
-<<<<<<< HEAD
+
     logger.info("Sending to ISPyB")
     ispyb_command = {
         "ispyb_command": "add_program_attachment",
@@ -271,6 +253,4 @@
             ispyb_command,
         )
 
-=======
->>>>>>> e064706d
     return outfile