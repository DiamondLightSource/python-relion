--- conflicted
+++ resolved
@@ -63,10 +63,7 @@
     CTFFind = relion.zocalo.ctffind:CTFFind
     MotionCor = relion.zocalo.motioncorr:MotionCorr
     TomoAlign = relion.zocalo.tomo_align:TomoAlign
-<<<<<<< HEAD
     Denoise = relion.zocalo.denoise:Denoise
-=======
->>>>>>> 5b5c0e07
     TomoAlignIris = relion.zocalo.tomo_align_iris:TomoAlignIris
     
 zocalo.wrappers =
